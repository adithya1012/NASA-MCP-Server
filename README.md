# MCP WebSocket Server

A WebSocket server that integrates with Model Context Protocol (MCP) clients to provide tool-enabled AI conversations.

The Frontend code for this repo is present in the [MIE Chatbot](https://github.com/adithya1012/MIE_ChatBot).

## Project Structure

```
├── README.md
├── client
│   ├── build
│   │   ├── index.js                     # MCP Client
│   │   ├── mcpClientManager.js
│   │   └── server.js                    # Websocket connection
│   ├── package-lock.json
│   ├── package.json
│   ├── src
│   │   ├── index.ts
│   │   ├── mcpClientManager.ts
│   │   └── server.ts
│   └── tsconfig.json
└── server
    ├── README.md
    ├── main.py
    ├── pyproject.toml
    ├── tools
    │   ├── index.py                    # MCP Server
    │   └── mars_img.py
    └── uv.lock
```

## Architecture

<<<<<<< HEAD
<!-- ![Mermaid Diagram](Screenshot/Mermaid%20Chart.png) -->

```mermaid
flowchart TD



=======
```mermaid
flowchart TD

subgraph Frontend
        A[Chatbot UI]
    end

    subgraph Backend
        direction TB
        B[MCP Client]
        subgraph MCP_Server["MCP Server"]
            C[Mars Rover Image Tool]
            D[Earth Image Tool]
            E[Weather Tool]
        end
        F[LLM]
    end
>>>>>>> 3a3251a0

    A -- WebSocket --> B
    B -- "Get available tools" --> MCP_Server
    MCP_Server -- "Tools info" --> B
    B -- "Prompt + Tools info" --> F
    F -- "Tool choice + params" --> B
    B -- "Execute tool" --> MCP_Server
    MCP_Server -- "Tool result" --> B
    B -- "Result" --> F
    F -- "Next tool or final result" --> B
    B -- "Final result" --> A

    style Backend stroke-dasharray: 5 5
    style MCP_Server stroke-width:2px,stroke:#888
<<<<<<< HEAD
=======

>>>>>>> 3a3251a0
```

## Setup Instructions

### 1. Install Dependencies

```bash
npm install
```

### 2. Environment Configuration

Copy the example environment file and add your API keys:

```bash
cp .env.example .env
```

Edit `.env` and add your API keys:

```bash
OPENAI_API_KEY=your_openai_api_key_here
ANTHROPIC_API_KEY=your_anthropic_api_key_here
```

### 3. Update MCP Configuration

In `src/server.ts`, update the `mcpConfig` object to point to your actual MCP server:

```typescript
const mcpConfig: MCPClientConfig = {
  scriptPath: "../path/to/your/mcp-server.py", // Update this path
  pythonPath: "../path/to/your/venv", // Update this path
  venvPath: "../path/to/your/venv", // Update this path
  provider: "openai", // or "claude"
};
```

## Running the Server

### Development Mode

```bash
npm run dev
```

### Production Mode

```bash
npm run build
npm start
```

## Usage

### WebSocket Connection

Connect to the WebSocket server at:

```
ws://localhost:8090
```

Send messages as JSON:

```json
{
  "query": "What is the weather like today?"
}
```

Or send plain text messages directly.

### HTTP API

#### Health Check

```bash
GET http://localhost:3000/health
```

#### Execute Query

```bash
POST http://localhost:3000/mcp/execute
Content-Type: application/json

{
  "message": "Your question here"
}
```

#### Check MCP Status

```bash
GET http://localhost:3000/mcp/status
```

## Features

- **WebSocket Server**: Real-time communication on port 8090
- **HTTP REST API**: HTTP endpoints on port 3000
- **MCP Integration**: Seamless tool calling through MCP protocol
- **Multi-Provider Support**: Both OpenAI and Claude support
- **Error Handling**: Comprehensive error handling and logging
- **Message Queuing**: Queues messages when MCP client is initializing

## Architecture

1. **Client** connects via WebSocket or HTTP
2. **Server** receives messages and forwards to **MCP Client Manager**
3. **MCP Client Manager** processes queries through **MCP Client**
4. **MCP Client** communicates with **MCP Server** and **LLM Provider**
5. **Tools** are executed as needed
6. **Response** flows back through the chain to the client

## Troubleshooting

### Common Issues

1. **MCP Client not ready**: Ensure your MCP server path is correct and the Python environment is set up properly.

2. **API Key errors**: Make sure your `.env` file contains valid API keys for your chosen provider.

3. **Connection errors**: Check that your MCP server script exists and is executable.

4. **Port conflicts**: Ensure ports 8090 and 3000 are available.

### Debug Logs

The server provides comprehensive logging. Check the console output for detailed error messages and connection status.<|MERGE_RESOLUTION|>--- conflicted
+++ resolved
@@ -32,15 +32,6 @@
 
 ## Architecture
 
-<<<<<<< HEAD
-<!-- ![Mermaid Diagram](Screenshot/Mermaid%20Chart.png) -->
-
-```mermaid
-flowchart TD
-
-
-
-=======
 ```mermaid
 flowchart TD
 
@@ -58,7 +49,6 @@
         end
         F[LLM]
     end
->>>>>>> 3a3251a0
 
     A -- WebSocket --> B
     B -- "Get available tools" --> MCP_Server
@@ -73,10 +63,6 @@
 
     style Backend stroke-dasharray: 5 5
     style MCP_Server stroke-width:2px,stroke:#888
-<<<<<<< HEAD
-=======
-
->>>>>>> 3a3251a0
 ```
 
 ## Setup Instructions
